import React, { Component } from 'react';
<<<<<<< HEAD
import { PropTypes } from 'prop-types';
=======
import PropTypes from 'prop-types';
>>>>>>> 33ae464d
import { compose } from 'redux';
import { DropdownItem } from 'reactstrap';
import { inject } from 'lib/Injector';
import { elementType } from 'types/elementType';
import AbstractAction from 'components/ElementActions/AbstractAction';

/**
 * Element actions is a dropdown menu containing links to inline editing forms for each
 * of the element's primary tabs, as well as operations such as save, publish, archive etc
 */
class ElementActions extends Component {
  constructor(props) {
    super(props);
    this.handleEditTabsClick = this.handleEditTabsClick.bind(this);
  }

  /**
   * Set the active tab
   *
   * @param {Object} event
   */
  handleEditTabsClick(event) {
    const { handleEditTabsClick } = this.props;
     handleEditTabsClick(event.target.name);
  }


  /**
   * Render buttons for the edit form tabs that will be a part of the edit form (if they exist)
   *
   * @returns {DOMElement[]|null}
   */
  renderEditTabs() {
    const { editTabs, activeTab } = this.props;

    if (!editTabs || !editTabs.length) {
      return null;
    }

    return editTabs.map(
      ({ name, title }) =>
        (<AbstractAction
          key={name}
          name={name}
          title={title}
          onClick={this.handleEditTabsClick}
          active={name === activeTab}
        />)
    );
  }

  /**
   * Renders a divider if there are CMS edit tabs and child actions
   *
   * @returns {DropdownItem|null}
   */
  renderDivider() {
    const { children, editTabs } = this.props;

    if (editTabs && editTabs.length && React.Children.count(children)) {
      return <DropdownItem divider role="separator" />;
    }
    return null;
  }

  /**
   * If inline editing is enabled, render the "more actions" menu. Injector registrations can
   * define HOCs that add action components as children of this component.
   *
   * @returns {ActionMenuComponent|null}
   */
  render() {
    const { children, id, ActionMenuComponent } = this.props;

    const dropdownToggleClassNames = [
      'element-editor-header__actions-toggle',
      'btn',
      'btn-sm',
      'btn--no-text',
      'font-icon-dot-3',
    ];

    return (
      <ActionMenuComponent
        id={`element-editor-actions-${id}`}
        className={'element-editor-header__actions-dropdown'}
        dropdownMenuProps={{ right: true }}
        dropdownToggleClassNames={dropdownToggleClassNames}
      >
        { this.renderEditTabs() }
        { this.renderDivider() }
        { children }
      </ActionMenuComponent>
    );
  }
}

// There's some extra prop types in here for registered transformations to consume
ElementActions.propTypes = {
  // eslint-disable-next-line react/no-unused-prop-types
  element: elementType,
  // eslint-disable-next-line react/no-unused-prop-types
  areaId: PropTypes.number.isRequired,
  activeTab: PropTypes.string,
  editTabs: PropTypes.arrayOf(PropTypes.shape({
    title: PropTypes.string,
    name: PropTypes.string,
  })),
  handleEditTabsClick: PropTypes.func.isRequired,
};

ElementActions.defaultProps = {
  editTabs: [],
};

export { ElementActions as Component };

export default compose(
  inject(
    ['ActionMenu'],
    (ActionMenuComponent) => ({
      ActionMenuComponent,
    }),
    () => 'ElementEditor.ElementList.Element'
  )
)(ElementActions);
<|MERGE_RESOLUTION|>--- conflicted
+++ resolved
@@ -1,9 +1,5 @@
 import React, { Component } from 'react';
-<<<<<<< HEAD
-import { PropTypes } from 'prop-types';
-=======
 import PropTypes from 'prop-types';
->>>>>>> 33ae464d
 import { compose } from 'redux';
 import { DropdownItem } from 'reactstrap';
 import { inject } from 'lib/Injector';
