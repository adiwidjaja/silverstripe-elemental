import React, { Component } from 'react';
<<<<<<< HEAD
import { PropTypes } from 'prop-types';
=======
import PropTypes from 'prop-types';
>>>>>>> 33ae464d
import { elementType } from 'types/elementType';
import { elementTypeType } from 'types/elementTypeType';
import { compose } from 'redux';
import { inject } from 'lib/Injector';
import classNames from 'classnames';
import i18n from 'i18n';
import { DropTarget } from 'react-dnd';
import { getDragIndicatorIndex } from 'lib/dragHelpers';
import { getElementTypeConfig } from 'state/editor/elementConfig';

class ElementList extends Component {
  getDragIndicatorIndex() {
    const { dragTargetElementId, draggedItem, blocks, dragSpot } = this.props;

    return getDragIndicatorIndex(
      blocks.map(element => element.ID),
      dragTargetElementId,
      draggedItem && draggedItem.ID,
      dragSpot
    );
  }

  /**
   * Renders a list of Element components, each with an elementType object
   * of data mapped into it. The data is provided by a GraphQL HOC registered
   * in registerTransforms.js.
   */
  renderBlocks() {
    const {
      ElementComponent,
      HoverBarComponent,
      DragIndicatorComponent,
      blocks,
      elementTypes,
      areaId,
      onDragEnd,
      onDragOver,
      onDragStart,
      isDraggingOver,
    } = this.props;

    // Blocks can be either null or an empty array
    if (!blocks) {
      return null;
    }

    if (blocks && !blocks.length) {
      return <div>{i18n._t('ElementList.ADD_BLOCKS', 'Add blocks to place your content')}</div>;
    }

    const output = blocks.map((element) => (
      <div key={element.ID}>
        <ElementComponent
          element={element}
          areaId={areaId}
          type={getElementTypeConfig(element.BlockSchema.typeName, elementTypes)}
          link={element.BlockSchema.actions.edit}
          onDragOver={onDragOver}
          onDragEnd={onDragEnd}
          onDragStart={onDragStart}
        />
        {isDraggingOver || <HoverBarComponent
          areaId={areaId}
          elementId={element.ID}
          elementTypes={elementTypes}
        />}
      </div>
    ));

    const dragIndicatorIndex = this.getDragIndicatorIndex();
    if (isDraggingOver && dragIndicatorIndex !== null) {
      output.splice(dragIndicatorIndex, 0, <DragIndicatorComponent key="DropIndicator" />);
    }

    return output;
  }

  /**
   * Renders a loading component
   *
   * @returns {LoadingComponent|null}
   */
  renderLoading() {
    const { loading, LoadingComponent } = this.props;

    if (loading) {
      return <LoadingComponent />;
    }
    return null;
  }

  render() {
    const { blocks } = this.props;
    const listClassNames = classNames(
      'elemental-editor-list',
      { 'elemental-editor-list--empty': !blocks || !blocks.length }
    );

    return this.props.connectDropTarget(
      <div className={listClassNames}>
        {this.renderLoading()}
        {this.renderBlocks()}
      </div>
    );
  }
}

ElementList.propTypes = {
  // @todo support either ElementList or Element children in an array (or both)
  blocks: PropTypes.arrayOf(elementType),
  elementTypes: PropTypes.arrayOf(elementTypeType).isRequired,
  loading: PropTypes.bool,
  areaId: PropTypes.number.isRequired,
  dragTargetElementId: PropTypes.oneOfType([PropTypes.string, PropTypes.bool]),
  onDragOver: PropTypes.func,
  onDragStart: PropTypes.func,
  onDragEnd: PropTypes.func,
};

ElementList.defaultProps = {
  blocks: [],
  loading: false,
};

export { ElementList as Component };

const elementListTarget = {
  drop(props, monitor) {
    const { blocks } = props;
    const elementTargetDropResult = monitor.getDropResult();

    if (!elementTargetDropResult) {
      return {};
    }

    const dropIndex = getDragIndicatorIndex(
      blocks.map(element => element.ID),
      elementTargetDropResult.target,
      monitor.getItem(),
      elementTargetDropResult.dropSpot,
    );
    const dropAfterID = blocks[dropIndex - 1] ? blocks[dropIndex - 1].ID : '0';

    return {
      ...elementTargetDropResult,
      dropAfterID,
    };
  },
};

export default compose(
  DropTarget('element', elementListTarget, (connector, monitor) => ({
    connectDropTarget: connector.dropTarget(),
    draggedItem: monitor.getItem(),
  })),
  inject(
    ['Element', 'Loading', 'HoverBar', 'DragPositionIndicator'],
    (ElementComponent, LoadingComponent, HoverBarComponent, DragIndicatorComponent) => ({
      ElementComponent,
      LoadingComponent,
      HoverBarComponent,
      DragIndicatorComponent,
    }),
    () => 'ElementEditor.ElementList'
  )
)(ElementList);<|MERGE_RESOLUTION|>--- conflicted
+++ resolved
@@ -1,9 +1,5 @@
 import React, { Component } from 'react';
-<<<<<<< HEAD
-import { PropTypes } from 'prop-types';
-=======
 import PropTypes from 'prop-types';
->>>>>>> 33ae464d
 import { elementType } from 'types/elementType';
 import { elementTypeType } from 'types/elementTypeType';
 import { compose } from 'redux';
