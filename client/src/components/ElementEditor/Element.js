/* global window */

import React, { Component } from 'react';
<<<<<<< HEAD
import { PropTypes } from 'prop-types';
=======
import PropTypes from 'prop-types';
>>>>>>> 33ae464d
import { elementType } from 'types/elementType';
import { elementTypeType } from 'types/elementTypeType';
import { compose } from 'redux';
import { inject } from 'lib/Injector';
import i18n from 'i18n';
import classNames from 'classnames';
import { connect } from 'react-redux';
import { loadElementFormStateName } from 'state/editor/loadElementFormStateName';
import { loadElementSchemaValue } from 'state/editor/loadElementSchemaValue';
import * as TabsActions from 'state/tabs/TabsActions';
import { DragSource, DropTarget } from 'react-dnd';
import { getEmptyImage } from 'react-dnd-html5-backend';
import { isOverTop } from 'lib/dragHelpers';

/**
 * The Element component used in the context of an ElementEditor shows the summary
 * of an element's details when used in the CMS, including ID, Title and Summary.
 */
class Element extends Component {
  constructor(props) {
    super(props);

    this.handleKeyUp = this.handleKeyUp.bind(this);
    this.handleExpand = this.handleExpand.bind(this);
    this.handleLoadingError = this.handleLoadingError.bind(this);
    this.handleTabClick = this.handleTabClick.bind(this);
    this.updateFormTab = this.updateFormTab.bind(this);

    this.state = {
      previewExpanded: false,
      initialTab: '',
      loadingError: false,
    };
  }

  componentDidMount() {
    const { connectDragPreview } = this.props;
    if (connectDragPreview) {
      // Use empty image as a drag preview so browsers don't draw it
      // and we can draw whatever we want on the custom drag layer instead.
      connectDragPreview(getEmptyImage(), {
        // IE fallback: specify that we'd rather screenshot the node
        // when it already knows it's being dragged so we can hide it with CSS.
        captureDraggingState: true,
      });
    }
  }

  /**
   * Returns the applicable versioned state class names for the element
   *
   * @returns {string}
   */
  getVersionedStateClassName() {
    const { element } = this.props;

    const baseClassName = 'element-editor__element';

    if (!element.IsPublished) {
      return `${baseClassName}--draft`;
    }

    if (element.IsPublished && !element.IsLiveVersion) {
      return `${baseClassName}--modified`;
    }

    return `${baseClassName}--published`;
  }

  /**
   * Prevents the Element from being expanded in case a loading error occurred.
   * This gets triggered from the InlineEditForm component.
   */
   handleLoadingError() {
    this.setState({
      loadingError: true
    });
   }

  /**
   * Dispatcher to Tabs redux store for this element's tabset
   *
   * @param {string} activeTab Name prop of the active tab
   */
  updateFormTab(activeTab) {
    const { tabSetName, onActivateTab } = this.props;
    const { initialTab } = this.state;

    if (!initialTab) {
      this.setState({
        initialTab: activeTab
      });
    }

    if (activeTab || initialTab) {
      onActivateTab(tabSetName, activeTab || initialTab);
    } else {
      const defaultFirstTab = 'Main';
      onActivateTab(tabSetName, defaultFirstTab);
    }
  }

  /**
   * Update the active tab on tab actions menu button click event. Is passed down to InlineEditForm.
   *
   * @param {string} toBeActiveTab
   */
  handleTabClick(toBeActiveTab) {
    const { activeTab } = this.props;
    const { loadingError } = this.state;

    if (toBeActiveTab !== activeTab && !loadingError) {
      this.setState({
        previewExpanded: true,
      });

      this.updateFormTab(toBeActiveTab);
    }
  }

  /**
   * Expand the element to show the  preview
   * If the element is not inline-editable, take user to the GridFieldDetailForm to edit the record
   */
  handleExpand(event) {
    const { type, link } = this.props;
    const { loadingError } = this.state;

    if (event.target.type === 'button') {
      // Stop bubbling if the click target was a button within this container
      event.stopPropagation();
      return;
    }

    if (type.inlineEditable && !loadingError) {
      this.setState({
        previewExpanded: !this.state.previewExpanded
      });
      return;
    }

    // If inline editing is disabled for this element, send them to the standalone
    // edit form
    window.location = link;
  }

  /**
   * If pressing enter or space key, treat it like a mouse click
   *
   * @param {Object} event
   */
  handleKeyUp(event) {
    const { nodeName } = event.target;

    if (event.code === 'Enter') {
      this.handleExpand(event);
    } else if (
      event.code === 'Space'
      // Ignore space presses while focusing inputs and textareas
      && !['input', 'textarea'].includes(nodeName.toLowerCase())
    ) {
      this.handleExpand(event);
    }
  }

  render() {
    const {
      element,
      type,
      areaId,
      HeaderComponent,
      ContentComponent,
      link,
      activeTab,
      connectDragSource,
      connectDropTarget,
      isDragging,
      isOver,
    } = this.props;

    const { previewExpanded } = this.state;

    const linkTitle = i18n.inject(
      i18n._t('ElementalElement.TITLE', 'Edit this {type} block'),
      { type: type.title }
    );

    if (!element.ID) {
      return null;
    }

    const elementClassNames = classNames(
      'element-editor__element',
      {
        'element-editor__element--expandable': type.inlineEditable,
        'element-editor__element--dragging': isDragging,
        'element-editor__element--dragged-over': isOver,
      },
      this.getVersionedStateClassName()
    );

    return connectDropTarget(connectDragSource(
      <div
        className={elementClassNames}
        onClick={this.handleExpand}
        onKeyUp={this.handleKeyUp}
        role="button"
        tabIndex={0}
        title={linkTitle}
        key={element.ID}
      >
        <HeaderComponent
          element={element}
          type={type}
          areaId={areaId}
          expandable={type.inlineEditable}
          link={link}
          previewExpanded={previewExpanded}
          handleEditTabsClick={this.handleTabClick}
          activeTab={activeTab}
          disableTooltip={isDragging}
        />
        <ContentComponent
          id={element.ID}
          fileUrl={element.BlockSchema.fileURL}
          fileTitle={element.BlockSchema.fileTitle}
          content={element.BlockSchema.content}
          previewExpanded={previewExpanded && !isDragging}
          activeTab={activeTab}
          onFormInit={() => this.updateFormTab(activeTab)}
          handleLoadingError={this.handleLoadingError}
        />
      </div>
    ));
  }
}

function mapStateToProps(state, ownProps) {
  const elementId = ownProps.element.ID;
  const elementName = loadElementFormStateName(elementId);
  const elementFormSchema = loadElementSchemaValue('schemaUrl', elementId);

  const filterFieldsForTabs = (field) => field.component === 'Tabs';

  // Find name of the first Tabs component in the form
  // Only defined - and needed - once the form is loaded
  const tabSet =
    state.form &&
    state.form.formSchemas[elementFormSchema] &&
    state.form.formSchemas[elementFormSchema].schema &&
    state.form.formSchemas[elementFormSchema].schema.fields.find(filterFieldsForTabs);

  const tabSetName = tabSet && tabSet.id;
  const uniqueFieldId = `element.${elementName}__${tabSetName}`;

  // Find name of the active tab in the tab set
  // Only defined once an element form is expanded for the first time
  const activeTab =
    state.tabs &&
    state.tabs.fields &&
    state.tabs.fields[uniqueFieldId] &&
    state.tabs.fields[uniqueFieldId].activeTab
  ;

  return {
    tabSetName,
    activeTab,
  };
}

function mapDispatchToProps(dispatch, ownProps) {
  const elementName = loadElementFormStateName(ownProps.element.ID);

  return {
    onActivateTab(tabSetName, activeTabName) {
      dispatch(TabsActions.activateTab(`element.${elementName}__${tabSetName}`, activeTabName));
    },
  };
}

Element.propTypes = {
  element: elementType,
  type: elementTypeType.isRequired,
  areaId: PropTypes.number.isRequired,
  link: PropTypes.string.isRequired,
  // Redux mapped props:
  activeTab: PropTypes.string,
  tabSetName: PropTypes.string,
  onActivateTab: PropTypes.func,
  connectDragSource: PropTypes.func.isRequired,
  connectDragPreview: PropTypes.func.isRequired,
  connectDropTarget: PropTypes.func.isRequired,
  isDragging: PropTypes.bool.isRequired,
  isOver: PropTypes.bool.isRequired,
  onDragOver: PropTypes.func, // eslint-disable-line react/no-unused-prop-types
  onDragEnd: PropTypes.func, // eslint-disable-line react/no-unused-prop-types
  onDragStart: PropTypes.func, // eslint-disable-line react/no-unused-prop-types
};

Element.defaultProps = {
  element: null,
};

export { Element as Component };

const elementSource = {
  beginDrag(props) {
    return props.element;
  },

  endDrag(props, monitor) {
    const { onDragEnd } = props;

    if (!onDragEnd || !monitor.getDropResult()) {
      return;
    }

    onDragEnd(monitor.getItem().ID, monitor.getDropResult().dropAfterID);
  }
};

const elementTarget = {
  drop(props, monitor, component) {
    const { element } = props;

    return {
      target: element.ID,
      dropSpot: isOverTop(monitor, component) ? 'top' : 'bottom',
    };
  },

  hover(props, monitor, component) {
    const { element, onDragOver } = props;

    if (onDragOver) {
      onDragOver(element, isOverTop(monitor, component));
    }
  },
};

export default compose(
  DropTarget('element', elementTarget, (connector, monitor) => ({
    connectDropTarget: connector.dropTarget(),
    isOver: monitor.isOver(),
  })),
  DragSource('element', elementSource, (connector, monitor) => ({
    connectDragSource: connector.dragSource(),
    connectDragPreview: connector.dragPreview(),
    isDragging: monitor.isDragging(),
  })),
  connect(mapStateToProps, mapDispatchToProps),
  inject(
    ['ElementHeader', 'ElementContent'],
    (HeaderComponent, ContentComponent) => ({
      HeaderComponent, ContentComponent,
    }),
    () => 'ElementEditor.ElementList.Element'
  )
)(Element);<|MERGE_RESOLUTION|>--- conflicted
+++ resolved
@@ -1,11 +1,7 @@
 /* global window */
 
 import React, { Component } from 'react';
-<<<<<<< HEAD
-import { PropTypes } from 'prop-types';
-=======
 import PropTypes from 'prop-types';
->>>>>>> 33ae464d
 import { elementType } from 'types/elementType';
 import { elementTypeType } from 'types/elementTypeType';
 import { compose } from 'redux';
