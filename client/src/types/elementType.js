--- conflicted
+++ resolved
@@ -1,8 +1,4 @@
-<<<<<<< HEAD
-import { PropTypes } from 'prop-types';
-=======
 import PropTypes from 'prop-types';
->>>>>>> 33ae464d
 
 // Describes the structure of an element coming in via GraphQL
 const elementType = PropTypes.shape({
