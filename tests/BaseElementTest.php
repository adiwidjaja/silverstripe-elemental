--- conflicted
+++ resolved
@@ -152,7 +152,6 @@
         $this->assertEquals('', $element->getStyleVariant());
     }
 
-<<<<<<< HEAD
     public function testFirst()
     {
         $element = $this->objFromFixture(ElementContent::class, 'content1');
@@ -189,21 +188,27 @@
         $this->assertEquals('odd', $element->EvenOdd());
         $this->assertEquals('even', $element2->EvenOdd());
         $this->assertEquals('odd', $element3->EvenOdd());
-=======
+    }
+
     public function testOnBeforeWrite()
     {
+        /** @var ElementalArea $area */
+        $area = $this->objFromFixture(ElementalArea::class, 'area51');
+
         $element1 = new ElementContent();
+        $element1->ParentID = $area->ID;
         $element1->write();
         $baselineSort = $element1->Sort;
 
         $element2 = new ElementContent();
+        $element2->ParentID = $area->ID;
         $element2->write();
         $this->assertEquals($baselineSort + 1, $element2->Sort, 'Sort order should be higher than the max');
 
         // Use a different element type, ensuring that sort orders are relative to the BaseElement
         $element3 = new TestElement();
+        $element3->ParentID = $area->ID;
         $element3->write();
         $this->assertEquals($baselineSort + 2, $element3->Sort, 'Sort order should be higher than the max');
->>>>>>> cb79b7a4
     }
 }