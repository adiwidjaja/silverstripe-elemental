--- conflicted
+++ resolved
@@ -23,15 +23,9 @@
     - php: 7.0
       env: DB=MYSQL RECIPE_VERSION=4.3.x-dev PHPUNIT_TEST=1
     - php: 7.1
-<<<<<<< HEAD
-      env: DB=MYSQL RECIPE_VERSION=4.3.x-dev PHPUNIT_COVERAGE_TEST=1
-    - php: 7.2
-      env: DB=MYSQL RECIPE_VERSION=4.3.x-dev BEHAT_TEST=1
-=======
       env: DB=MYSQL RECIPE_VERSION=4.4.x-dev PHPUNIT_COVERAGE_TEST=1
     - php: 7.2
       env: DB=MYSQL RECIPE_VERSION=4.5.x-dev BEHAT_TEST=1
->>>>>>> b1ac2447
     - php: 7.2
       env: DB=MYSQL RECIPE_VERSION=4.x-dev PHPUNIT_TEST=1
 
