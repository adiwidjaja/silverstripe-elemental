--- conflicted
+++ resolved
@@ -40,15 +40,9 @@
 
   # Install composer dependencies
   - composer validate
-<<<<<<< HEAD
   - composer require silverstripe/recipe-cms:"$RECIPE_VERSION" silverstripe/recipe-testing:^1 --no-update
   - if [[ $DB == PGSQL ]]; then composer require silverstripe/postgresql:2.1.x-dev --no-update; fi
   - composer install --prefer-source --no-interaction --no-progress --no-suggest --optimize-autoloader --verbose --profile
-=======
-  - composer require silverstripe/recipe-cms:$RECIPE_VERSION silverstripe/recipe-testing:^1 --no-update
-  - if [[ $DB == PGSQL ]]; then composer require silverstripe/postgresql:2.1.x-dev --no-update; fi
-  - composer install --prefer-dist --no-interaction --no-progress --no-suggest --optimize-autoloader --verbose --profile
->>>>>>> 993968cf
 
   # Behat bootstrapping
   - if [[ $BEHAT_TEST ]]; then mkdir artifacts; fi
