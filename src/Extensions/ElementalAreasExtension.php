<?php

namespace DNADesign\Elemental\Extensions;

use DNADesign\Elemental\Forms\ElementalAreaField;
use DNADesign\Elemental\Models\BaseElement;
use DNADesign\Elemental\Models\ElementalArea;
use SilverStripe\CMS\Model\RedirectorPage;
use SilverStripe\CMS\Model\SiteTree;
use SilverStripe\CMS\Model\VirtualPage;
use SilverStripe\Core\ClassInfo;
use SilverStripe\Core\Config\Config;
use SilverStripe\Forms\FieldList;
use SilverStripe\Forms\LiteralField;
use SilverStripe\ORM\DataExtension;

/**
 * This extension handles most of the relationships between pages and element
 * area, it doesn't add an ElementArea to the page however. Because of this,
 * developers can add multiple {@link ElementArea} areas to to a page.
 *
 * If you want multiple ElementalAreas add them as has_ones, add this extensions
 * and MAKE SURE you don't forget to add ElementAreas to $owns, otherwise they
 * will never publish
 *
 * private static $has_one = array(
 *     'ElementalArea1' => ElementalArea::class,
 *     'ElementalArea2' => ElementalArea::class
 * );
 *
 * private static $owns = array(
 *     'ElementalArea1',
 *     'ElementalArea2'
 * );
 *
 * private static $cascade_duplicates = array(
 *     'ElementalArea1',
 *     'ElementalArea2'
 * );
 *
 * @package elemental
 */
class ElementalAreasExtension extends DataExtension
{
    /**
     * @config
     *
     * @var array $ignored_classes Classes to ignore adding elements too.
     */
    private static $ignored_classes = [];

    /**
     * @config
     *
     * On saving the element area, should Elemental reset the main website
     * `$Content` field.
     *
     * @var boolean
     */
    private static $clear_contentfield = false;

    /**
     * Get the available element types for this page type,
     *
     * Uses allowed_elements, stop_element_inheritance, disallowed_elements in
     * order to get to correct list.
     *
     * @return array
     */
    public function getElementalTypes()
    {
        $config = $this->owner->config();

        if (is_array($config->get('allowed_elements'))) {
            if ($config->get('stop_element_inheritance')) {
                $availableClasses = $config->get('allowed_elements', Config::UNINHERITED);
            } else {
                $availableClasses = $config->get('allowed_elements');
            }
        } else {
            $availableClasses = ClassInfo::subclassesFor(BaseElement::class);
        }

        $disallowedElements = (array) $config->get('disallowed_elements');
        $list = array();

        foreach ($availableClasses as $availableClass) {
            /** @var BaseElement $inst */
            $inst = singleton($availableClass);

            if (!in_array($availableClass, $disallowedElements) && $inst->canCreate()) {
                if ($inst->hasMethod('canCreateElement') && !$inst->canCreateElement()) {
                    continue;
                }

                $list[$availableClass] = $inst->getType();
            }
        }

        if ($config->get('sort_types_alphabetically') !== false) {
            asort($list);
        }

        if (isset($list[BaseElement::class])) {
            unset($list[BaseElement::class]);
        }

        $this->owner->invokeWithExtensions('updateAvailableTypesForClass', $class, $list);

        return $list;
    }

    /**
     * Returns an array of the relation names to ElementAreas. Ignores any
     * has_one fields named `Parent` as that would indicate that this is child
     * of an existing area
     *
     * @return array
     */
    public function getElementalRelations()
    {
        $hasOnes = $this->owner->hasOne();

        if (!$hasOnes) {
            return false;
        }

        $elementalAreaRelations = [];

        foreach ($hasOnes as $hasOneName => $hasOneClass) {
            if ($hasOneName === 'Parent' || $hasOneName === 'ParentID') {
                continue;
            }

            if ($hasOneClass == ElementalArea::class || is_subclass_of($hasOneClass, ElementalArea::class)) {
                $elementalAreaRelations[] = $hasOneName;
            }
        }

        return $elementalAreaRelations;
    }

    /**
     * Setup the CMS Fields
     *
     * @param FieldList
     */
    public function updateCMSFields(FieldList $fields)
    {
        if (!$this->supportsElemental()) {
            return;
        }

        // add an empty holder for content as some module explicitly use insert
        // after content.
        $fields->replaceField('Content', new LiteralField('Content', ''));
        $elementalAreaRelations = $this->owner->getElementalRelations();

        foreach ($elementalAreaRelations as $eaRelationship) {
            $key = $eaRelationship . 'ID';

            // remove the scaffold dropdown
            $fields->removeByName($key);

            // remove the field, but don't add anything.
            if (!$this->owner->isInDb()) {
                continue;
            }

            // Example: $eaRelationship = 'ElementalArea';
            $area = $this->owner->$eaRelationship();

<<<<<<< HEAD
            // if area isn't in the database then force a write so the blocks have a parent ID.
            if (!$area->isInDb()) {
                $area->write();

                $this->owner->{$key} = $area->ID;
                $this->owner->write();
            }

            $editor = ElementalAreaField::create($eaRelationship, $area, $this->getElementalTypes());
=======
            $editor = ElementalEditor::create($eaRelationship, $area);
            $editor->setTypes($this->getElementalTypes());
>>>>>>> ec879d8c

            if ($this->owner instanceof SiteTree && $fields->findOrMakeTab('Root.Main')->fieldByName('Metadata')) {
                $fields->addFieldToTab('Root.Main', $editor, 'Metadata');
            } else {
                $fields->addFieldToTab('Root.Main', $editor);
            }
        }

        return $fields;
    }

    /**
     * Make sure there is always an ElementalArea for adding Elements
     */
    public function onBeforeWrite()
    {
        parent::onBeforeWrite();

        if (!$this->supportsElemental()) {
            return;
        }

        $elementalAreaRelations = $this->owner->getElementalRelations();

        foreach ($elementalAreaRelations as $eaRelationship) {
            $areaID = $eaRelationship . 'ID';

            if (!$this->owner->$areaID) {
                $area = ElementalArea::create();
                $area->OwnerClassName = $this->owner->ClassName;
                $area->write();
                $this->owner->$areaID = $area->ID;
            }
        }

        if (Config::inst()->get(self::class, 'clear_contentfield')) {
            $this->owner->Content = '';
        }
    }

    /**
     * @return boolean
     */
    public function supportsElemental()
    {
        if ($this->owner->hasMethod('includeElemental')) {
            $res = $this->owner->includeElemental();

            if ($res !== null) {
                return $res;
            }
        }

        if (is_a($this->owner, RedirectorPage::class) || is_a($this->owner, VirtualPage::class)) {
            return false;
        } elseif ($ignored = Config::inst()->get(ElementalPageExtension::class, 'ignored_classes')) {
            foreach ($ignored as $check) {
                if (is_a($this->owner, $check)) {
                    return false;
                }
            }
        }

        return true;
    }
}<|MERGE_RESOLUTION|>--- conflicted
+++ resolved
@@ -170,20 +170,7 @@
             // Example: $eaRelationship = 'ElementalArea';
             $area = $this->owner->$eaRelationship();
 
-<<<<<<< HEAD
-            // if area isn't in the database then force a write so the blocks have a parent ID.
-            if (!$area->isInDb()) {
-                $area->write();
-
-                $this->owner->{$key} = $area->ID;
-                $this->owner->write();
-            }
-
             $editor = ElementalAreaField::create($eaRelationship, $area, $this->getElementalTypes());
-=======
-            $editor = ElementalEditor::create($eaRelationship, $area);
-            $editor->setTypes($this->getElementalTypes());
->>>>>>> ec879d8c
 
             if ($this->owner instanceof SiteTree && $fields->findOrMakeTab('Root.Main')->fieldByName('Metadata')) {
                 $fields->addFieldToTab('Root.Main', $editor, 'Metadata');
