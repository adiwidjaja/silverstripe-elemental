# SilverStripe Elemental

## Introduction

This module extends a page type to swap the content area for a GridField and manageable elements (widgets) to compose
a page out of rather than a single text field.

Versioning and search indexing are supported out of the box.

The module provides basic markup for each of the widgets but you will likely need to provide your own styles. Replace
the `$Content` variable with `$ElementArea` and rely on the markup of the individual widgets.

## Installation

	composer require "dnadesign/silverstripe-elemental" "dev-master"

Extend any page type with the ElementPageExtension and define allowed elements. This can be done via the SilverStripe
`YAML` config API

**mysite/_config/app.yml**

	Page:
	  extensions:
	    - ElementPageExtension


## Requirements

- Silverstripe 3.1
- [ajshort/silverstripe-gridfieldextensions](https://github.com/ajshort/silverstripe-gridfieldextensions)
- [ajshort/silverstripe-addressable](https://github.com/ajshort/silverstripe-addressable)

## Configuration

### Limit Allowed Elements

You may wish to only enable certain elements for the CMS authors to choose from rather than the full set.

````
	Page:
	  allowed_elements:
		- 'ElementContent'

By default, an Element List can contain nested Elements. To set allowed elements in list use the `allowed_elements`
flag.

````
	ElementList:
	  allowed_elements:
	    'ElementFile' : 'File'
	    'ElementInternalLink' : 'Internal Link'
	    'ElementExternalLink' : 'External Link'
````

Extra CSS classes can be configure in the `YAML` config file. By default, the Image element comes with 3 optional
classes:

````
	ElementImage:
	  css_styles:
	    - 'image_large' : 'Large'
	    - 'image_medium' : 'Normal'
	    - 'image_small' : 'Small'
````

### Defining your own elements.

An element is as simple as a class which extends `BaseElement`. After you add the class, ensure you have rebuilt your
database and reload the CMS.

	<?php

	class MyElement extends BaseElement {

		private static $title = "My Element";

		private static $description = "My Custom Element";

		public function getCMSFields() {
			// ...
		}
	}

<<<<<<< HEAD
MyElement will be rendered into a `MyElement.ss` template.
=======
	class MyElement_Controller extends BaseElement_Controller {

	}

MyElement will be rendered into a MyElement.ss template.

### Screenshots

![Overview](docs/images/overview.png)

![Detail](docs/images/detail.png)
>>>>>>> af6aa011
<|MERGE_RESOLUTION|>--- conflicted
+++ resolved
@@ -81,18 +81,10 @@
 		}
 	}
 
-<<<<<<< HEAD
 MyElement will be rendered into a `MyElement.ss` template.
-=======
-	class MyElement_Controller extends BaseElement_Controller {
-
-	}
-
-MyElement will be rendered into a MyElement.ss template.
 
 ### Screenshots
 
 ![Overview](docs/images/overview.png)
 
-![Detail](docs/images/detail.png)
->>>>>>> af6aa011
+![Detail](docs/images/detail.png)