# SilverStripe Elemental

[![Build Status](http://img.shields.io/travis/dnadesign/silverstripe-elemental.svg?style=flat)](https://travis-ci.org/dnadesign/silverstripe-elemental)
[![Scrutinizer Code Quality](https://scrutinizer-ci.com/g/dnadesign/silverstripe-elemental/badges/quality-score.png?b=master)](https://scrutinizer-ci.com/g/dnadesign/silverstripe-elemental/?branch=master)
[![codecov](https://codecov.io/gh/dnadesign/silverstripe-elemental/branch/master/graph/badge.svg)](https://codecov.io/gh/dnadesign/silverstripe-elemental)
[![SilverStripe supported module](https://img.shields.io/badge/silverstripe-supported-0071C4.svg)](https://www.silverstripe.org/software/addons/silverstripe-commercially-supported-module-list/)
[![Version](http://img.shields.io/packagist/v/dnadesign/silverstripe-elemental.svg?style=flat)](https://packagist.org/packages/dnadesign/silverstripe-elemental)
[![License](http://img.shields.io/packagist/l/dnadesign/silverstripe-elemental.svg?style=flat)](LICENSE.md)

## Introduction

This module extends a page type to swap the content area for a list of manageable elements to compose a page out
of rather than a single text field. Features supported:

* Versioning of elements
* Ability to add, remove supported elements per _elemental area_

The module provides basic markup for each of the elements but you will likely need to provide your own styles. Replace
the `$Content` variable with `$ElementalArea` in your page templates, and rely on the markup of the individual elements.

For a more detailed overview of using this module, please see [the User help guides](docs/en/index.md).

## Requirements

* SilverStripe CMS ^4.3
* Versioned Admin ^1.0
* GridFieldExtensions ^3.1

For a SilverStripe 4.1 or 4.2 compatible version of this module, please see the [2.x or 3.x release line](https://github.com/dnadesign/silverstripe-elemental/tree/3#readme).

For a SilverStripe 3.x compatible version of this module, please see the [1 branch, or 1.x release line](https://github.com/dnadesign/silverstripe-elemental/tree/1#readme).

## Installation

```
composer require dnadesign/silverstripe-elemental ^4
```

The following YAML config will enable elements on every `Page` object,
replacing the standard `Content` rich text field.

**mysite/\_config/elements.yml**

```yaml
Page:
  extensions:
    - DNADesign\Elemental\Extensions\ElementalPageExtension
```

In your page type layout template use `$ElementalArea` to render the elements to the page (in place of `$Content`).

## Getting more elements

Note that this module comes by default with the base element and a "Content" element. If you need more, take
a look at some other modules:

## SilverStripe supported content block modules

To learn more about [SilverStripe supported](https://www.silverstripe.org/software/addons/supported-modules-definition/) content block types see, [Creating new blocks](/docs/en/edit_content.md).

* [dnadesign/silverstripe-elemental](https://github.com/dnadesign/silverstripe-elemental): Text content (built-in)
* [silverstripe/silverstripe-elemental-fileblock](https://github.com/silverstripe/silverstripe-elemental-fileblock): File and image block
* [silverstripe/silverstripe-elemental-bannerblock](https://github.com/silverstripe/silverstripe-elemental-bannerblock): Banner with call-to-action and content
* [dnadesign/silverstripe-elemental-userforms](https://github.com/dnadesign/silverstripe-elemental-userforms): Embed a [user defined form](https://github.com/silverstripe/silverstripe-userforms)

## Examples of community built content block modules (not a comprehensive list - may not be updated for Elemental 4 yet)

* [dnadesign/silverstripe-elemental-list](https://github.com/dnadesign/silverstripe-elemental-list): Container for elements (allows layouts)
* [dnadesign/silverstripe-elemental-virtual](https://github.com/dnadesign/silverstripe-elemental-virtual): Reuse elements across pages
* [dynamic/silverstripe-elemental-customer-service](https://github.com/dynamic/silverstripe-elemental-customer-service): Contact information
* [dynamic/silverstripe-elemental-accordion](https://github.com/dynamic/silverstripe-elemental-accordion): Expand/collapse content areas
* [dynamic/silverstripe-elemental-flexslider](https://github.com/dynamic/silverstripe-elemental-flexslider): Slideshows with flexible elements
* [dynamic/silverstripe-elemental-blog](https://github.com/dynamic/silverstripe-elemental-blog): Recent blog posts
* [dynamic/silverstripe-elemental-sponsors](https://github.com/dynamic/silverstripe-elemental-sponsors): Sponsor logos
* [dynamic/silverstripe-elemental-testimonials](https://github.com/dynamic/silverstripe-elemental-testimonials): Customer testimonials and quotes
* [dynamic/silverstripe-elemental-countdown](https://github.com/dynamic/silverstripe-elemental-countdown): Countdown to a specific date/time

## Helpful modules

These modules can extend functionality, and make elemental
more compatible with other approaches in SilverStripe:

* [dnadesign/silverstripe-elemental-subsites](https://github.com/dnadesign/silverstripe-elemental-subsites): Compatibility with the [silverstripe/subsites](https://github.com/silverstripe/silverstripe-subsites) module
* [dnadesign/silverstripe-elemental-skeletons](https://github.com/dnadesign/silverstripe-elemental-skeletons): Creates a template of elements which can be created for a page in the CMS

## Configuration

### Limit to specific page type

If you want to use elements alongside traditional page types,
you can define an "empty" page type and assign the extension only to this type.

**mysite/src/MyElementPage.php**

```php
<?php
class MyElementPage extends Page
{
}
```

**mysite/\_config/elements.yml**

```yaml
MyElementPage:
  extensions:
    - DNADesign\Elemental\Extensions\ElementalPageExtension
```

### Customize HTML and markup

The basic element area is rendered into the `DNADesign/Elemental/Models/ElementalArea.ss` template. This loops over
each of the element controller instances. Each controller instance will render `$ElementHolder` which represents
the element contained within a holder `div`. The wrapper div is the `ElementHolder.ss` template.

To customise the ElementEditor in the CMS you will need to use the SilverStripe JS Injector to apply transformations
to the necessary React components. [See here](https://docs.silverstripe.org/en/4/developer_guides/customising_the_admin_interface/how_tos/customise_react_components/)
for more information.

### Limit allowed elements

You may wish to only enable certain elements for the CMS authors to choose from rather than the full set. This can be
done according to various page types:

```yaml
Page:
  allowed_elements:
    - DNADesign\Elemental\Models\ElementContent
```

Likewise, you can exclude certain elements from being used.

```yaml
Page:
  disallowed_elements:
    - YourCompany\YourModule\Elements\ElementContact
```

### Sharing elements between pages

By default the page to element relationship is a "has one", meaning you cannot share elements between pages. If this
functionality is desired, you could take a look at the [silverstripe-elemental-virtual](https://github.com/dnadesign/silverstripe-elemental-virtual)
module which helps to achieve this.

### Defining your own elements

An element is as simple as a PHP class which extends `DNADesign\Elemental\Models\BaseElement`, and a template to go
with it (unless you want it to use the default template). After you add the class, ensure you have rebuilt your
database and reload the CMS.

```php
<?php

use DNADesign\Elemental\Models\BaseElement;

class MyElement extends BaseElement
{
    private static $singular_name = 'my element';

    private static $plural_name = 'my elements';

    private static $description = 'What my custom element does';

	public function getCMSFields()
    {
        $fields = parent::getCMSFields();

        // ...

        return $fields;
    }

    public function getType()
    {
        return 'My Element';
    }
}
```

#### In-line Editing

Elements can be edited in the CMS using an inline form where all your elements appear together. For elements 
that are more complex (e.g. use custom `FormField` classes) you can disable the in-line edit form by setting `private static $inline_editable = false` in your
element class. A `GridFieldDetailForm` will be used to edit blocks that are not in-line editable. Alternatively as the CMS element editor is now React driven, in-line editing functionality can be added to by defining your own React components.

**Note: The default is that all elements are in-line editable.**

If in-line editing is not disabled, whilst not having a custom component defined, custom fields will not be rendered unless the field's `schemaDataType` is set See [Framework's FormField definition](https://github.com/silverstripe/silverstripe-framework/blob/4/src/Forms/FormField.php).

After building your own React components and including them into the CMS, altering the applicable Element's PHP definition to use the new React component can be achieved by setting some `protected` properties of that class.

```php
    protected $schemaDataType = FormField::SCHEMA_DATA_TYPE_CUSTOM;
    protected $schemaComponent = 'BlockLinkField';
```

- The `$schemaDataType` does not need to be CUSTOM, but should not be STRUCTURAL as structural types are not submitted as form data.
- The `$schemaComponent` is the name of the React component you have created to be used.

The above example was taken from [`silverstripe/elemental-bannerblock`](https://github.com/silverstripe/silverstripe-elemental-bannerblock/blob/master/src/Block/BannerBlock.php)

### Defining your own HTML

`MyElement` will be rendered into a `MyElement.ss` template with the `ElementHolder.ss` wrapper. Changing the holder
template can be done via YAML, or by using a `$controller_template` on your subclass.

```php
private static $controller_template = 'MyElementHolder';
```

To customise existing block templates such as `Content` and `Form` templates, copy the relevant files from
`vendor/dnadesign/silverstripe-elemental/templates` to your theme. When doing this, ensure you match the folder
structure (PHP class namespace) to ensure that your new template version takes priority.

**Note:** The default set of elements follow the [BEM (Block Element Modifier])(http://getbem.com/) class naming
convention, which allows developers to style individual parts of the DOM without unnecessarily nested CSS. Where
possible, we encourage you to follow this naming system.


#### Position Helpers

In your `BaseElement` template you can use the following variables for additional
logic or styling helpers. They behave in the same way traditional `SS_Viewer`
methods work either returning a `Boolean`, `String` or a `Int`

  1. `$First` (boolean)
  1. `$Last` (boolean)
  1. `$Pos` (int)
  1. `$TotalItems` (int)
  1. `$EvenOdd` (string - 'even' or 'odd')


```
<div class="element element--{$EvenOdd} <% if First %>element--first<% end_if %> <% if Last %>element--last<% end_if %>">
    // ...
</div>
```

### Style variants

Via YAML you can configure a whitelist of style variants for each `BaseElement`
subclass. For instance, if you have `dark` and `light` variations of your
content block you would enter the following in YAML in the format
(class: 'Description'). The class will be added to the `ElementHolder`.

```yml
DNADesign\Elemental\Models\ElementContent:
  styles:
    light: 'Light Background'
    dark: 'Dark Background'
```


### Disabling the default stylesheets

When installing this module, there may be a default set of CSS stylesheets that come to provide some examples for the
various default element types for the front-end website.

You can disable this with YAML configuration:

```yaml
# File: mysite/_config/elements.yml
DNADesign\Elemental\Controllers\ElementController:
  include_default_styles: false
```

### Implementing search

The Elemental module comes with an indexer for Solr (via the
[silverstripe-fulltextsearch module](https://github.com/silverstripe/silverstripe-fulltextsearch)). You can enable
this index in your search engine to ensure that a page's elemental area content is indexed under the page's data.

For information on configuring Solr please see [the fulltextsearch documentation](https://github.com/silverstripe/silverstripe-fulltextsearch).

**Note:** If using this indexer, be aware that HTML tags will be stripped from the content before it is indexed.
The Solr search results may add in emphasis tags or other formatting around matched key words, so you may need
to allow unescaped HTML in your search results template. You should use the `$Excerpt` property (see
`SolrIndex::search` for more) to display the relevant search matches.

<<<<<<< HEAD
### Usage of GridField

This module used to use GridField to create and update Elements in the CMS. This has now been largely succeeded by a JavaScript interface via React. However elements that are marked as being incompatible with in-line editing will still use the GridField method.
=======
## Advanced setup

* [Advanced setup](docs/en/advanced_setup.md)
>>>>>>> 87dcc4bb

## Building the elemental frontend assets

This module uses the [SilverStripe Webpack module](https://github.com/silverstripe/webpack-config), and inherits
things from the core SilverStripe 4 modules, such as a core variable sheet and Javascript components.

When making changes to either the SASS or Javascript files, ensure you change the source files in `client/src/`.

You can have [yarn](https://yarnpkg.com/en/) watch and rebuild delta changes as you make them (for development only):

```
yarn watch
```

When you're ready to make a pull request you can rebuild them, which will also
minify everything. Note that `watch`will generate source map files which you
shouldn't commit in for your final pull request. To minify and package:

```
yarn build
```

You'll need to have [yarn installed](https://yarnpkg.com/en/docs/install)
globally in your command line.

**Note:** If adding or modifying colours, spacing, font sizes etc. please try
and use an appropriate variable from the silverstripe/admin module if available.

## Upgrading

For developers upgrading from Elemental 3 to 4, [see the upgrade guide](docs/en/upgrading_to_4.md).

## Screenshots

![Elemental content block overview](docs/en/userguide/_images/content-block-overview.png)

## Versioning

This library follows [Semver](http://semver.org). According to Semver, you will
be able to upgrade to any minor or patch version of this library without any
breaking changes to the public API. Semver also requires that we clearly define
the public API for this library.

All methods, with `public` visibility, are part of the public API. All other
methods are not part of the public API. Where possible, we'll try to keep
`protected` methods backwards-compatible in minor/patch versions, but if you're
overriding methods then please test your work before upgrading.

## Reporting Issues

Please [create an issue](https://github.com/dnadesign/silverstripe-elemental/issues) for any bugs you've found, or features you're missing.

## Credits

CMS Icon blocks by Creative Stall from the Noun Project.<|MERGE_RESOLUTION|>--- conflicted
+++ resolved
@@ -277,15 +277,9 @@
 to allow unescaped HTML in your search results template. You should use the `$Excerpt` property (see
 `SolrIndex::search` for more) to display the relevant search matches.
 
-<<<<<<< HEAD
 ### Usage of GridField
 
 This module used to use GridField to create and update Elements in the CMS. This has now been largely succeeded by a JavaScript interface via React. However elements that are marked as being incompatible with in-line editing will still use the GridField method.
-=======
-## Advanced setup
-
-* [Advanced setup](docs/en/advanced_setup.md)
->>>>>>> 87dcc4bb
 
 ## Building the elemental frontend assets
 
@@ -313,6 +307,10 @@
 
 **Note:** If adding or modifying colours, spacing, font sizes etc. please try
 and use an appropriate variable from the silverstripe/admin module if available.
+
+## Advanced setup
+
+* [Advanced setup](docs/en/advanced_setup.md)
 
 ## Upgrading
 
