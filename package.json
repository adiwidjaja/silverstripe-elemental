--- conflicted
+++ resolved
@@ -32,12 +32,8 @@
   },
   "homepage": "https://github.com/dnadesign/silverstripe-elemental#readme",
   "dependencies": {
-<<<<<<< HEAD
     "apollo-client": "^2.3.1",
-    "bootstrap": "4.1.3",
-=======
     "bootstrap": "^4.3.1",
->>>>>>> 3adda45e
     "classnames": "^2.2.5",
     "graphql": "^14.0.0",
     "graphql-tag": "^2.10.0",
