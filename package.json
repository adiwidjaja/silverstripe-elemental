--- conflicted
+++ resolved
@@ -34,15 +34,10 @@
     "apollo-client": "^2.3.1",
     "bootstrap": "^4.3.1",
     "classnames": "^2.2.5",
-<<<<<<< HEAD
     "graphql": "^14.0.0",
     "graphql-tag": "^2.10.0",
-    "jquery": "^3.2.1",
+    "jquery": "^3.4.0",
     "popper.js": "^1.14.4",
-=======
-    "graphql-tag": "^0.1.17",
-    "jquery": "^3.4.0",
->>>>>>> 3f7a94eb
     "prop-types": "^15.6.2",
     "react": "16.6.1",
     "react-apollo": "^2.1.0",
