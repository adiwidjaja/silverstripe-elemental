{
  "name": "silverstripe-elemental",
  "version": "1.0.0",
  "description": "Compose your SilverStripe content of Elements",
  "scripts": {
    "build": "yarn && yarn lint && yarn test && NODE_ENV=production webpack -p --bail --progress",
    "dev": "NODE_ENV=development webpack --progress",
    "watch": "NODE_ENV=development webpack --watch --progress",
    "css": "WEBPACK_CHILD=css npm run build",
    "test": "jest",
    "coverage": "jest --coverage",
    "lock": "npm-shrinkwrap --dev",
    "lint": "eslint client/src && sass-lint --verbose client/src/**/*.scss",
    "lint-js": "eslint client/src",
    "lint-js-fix": "eslint client/src --fix",
    "lint-sass": "sass-lint --verbose client/src/**/*.scss"

  },
  "repository": {
    "type": "git",
    "url": "git+https://github.com/dnadesign/silverstripe-elemental.git"
  },
  "keywords": [
    "silverstripe",
    "elemental",
    "content blocks"
  ],
  "author": "DNA Designed Communications Limited",
  "license": "BSD-3-Clause",
  "bugs": {
    "url": "https://github.com/dnadesign/silverstripe-elemental/issues"
  },
  "homepage": "https://github.com/dnadesign/silverstripe-elemental#readme",
  "dependencies": {
    "apollo-client": "^2.3.1",
    "bootstrap": "4.1.3",
    "classnames": "^2.2.5",
    "graphql": "^14.0.0",
    "graphql-tag": "^2.10.0",
    "jquery": "^3.2.1",
<<<<<<< HEAD
    "popper.js": "^1.14.4",
    "prop-types": "^15.6.2",
    "react": "16.6.1",
    "react-apollo": "^2.1.0",
    "react-dom": "16.6.1",
    "react-dnd": "^5.0.0",
    "react-dnd-html5-backend": "^5.0.1",
    "react-redux": "^5.0.7",
    "reactstrap": "^6.4.0",
    "redux": "^4.0.0"
=======
    "prop-types": "^15.6.2",
    "react": "15.3.1",
    "react-addons-test-utils": "15.3.1",
    "react-apollo": "^0.7.1",
    "react-dom": "15.3.1",
    "react-dnd": "^2.2.3",
    "react-dnd-html5-backend": "^2.2.3",
    "react-redux": "^4.4.1",
    "reactstrap": "^5.0.0-beta",
    "redux": "^3.3.1",
    "redux-form": "^6.8.0"
>>>>>>> 33ae464d
  },
  "devDependencies": {
    "@silverstripe/eslint-config": "^0.0.2",
    "@silverstripe/webpack-config": "^1.0.0",
    "babel-core": "^6.26.3",
    "babel-jest": "^23.6.0",
    "babel-loader": "^7.0.0",
    "enzyme": "^3.6.0",
    "enzyme-adapter-react-16": "^1.5.0",
    "expose-loader": "^0.7.4",
    "jest-cli": "^23.6.0",
    "node-sass": "^4.5.3",
    "sass-loader": "^6.0.7",
    "webpack": "^2"
  },
  "jest": {
    "roots": [
      "client/src"
    ],
    "moduleDirectories": [
      "client/src",
      "node_modules",
      "node_modules/@silverstripe/webpack-config/node_modules",
      "../../admin/client/src",
      "../../admin/node_modules",
      "vendor/silverstripe/admin/client/src",
      "vendor/silverstripe/admin/node_modules"
    ],
    "testMatch": [
      "**/tests/**/*-test.js?(x)"
    ],
    "transform": {
      ".*": "babel-jest"
    }
  },
  "babel": {
    "presets": [
      "env",
      "react"
    ],
    "plugins": [
      "transform-object-rest-spread"
    ]
  },
  "engines": {
    "node": "^10.x"
  }
}<|MERGE_RESOLUTION|>--- conflicted
+++ resolved
@@ -38,7 +38,6 @@
     "graphql": "^14.0.0",
     "graphql-tag": "^2.10.0",
     "jquery": "^3.2.1",
-<<<<<<< HEAD
     "popper.js": "^1.14.4",
     "prop-types": "^15.6.2",
     "react": "16.6.1",
@@ -48,20 +47,8 @@
     "react-dnd-html5-backend": "^5.0.1",
     "react-redux": "^5.0.7",
     "reactstrap": "^6.4.0",
-    "redux": "^4.0.0"
-=======
-    "prop-types": "^15.6.2",
-    "react": "15.3.1",
-    "react-addons-test-utils": "15.3.1",
-    "react-apollo": "^0.7.1",
-    "react-dom": "15.3.1",
-    "react-dnd": "^2.2.3",
-    "react-dnd-html5-backend": "^2.2.3",
-    "react-redux": "^4.4.1",
-    "reactstrap": "^5.0.0-beta",
-    "redux": "^3.3.1",
+    "redux": "^4.0.0",
     "redux-form": "^6.8.0"
->>>>>>> 33ae464d
   },
   "devDependencies": {
     "@silverstripe/eslint-config": "^0.0.2",
